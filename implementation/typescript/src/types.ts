--- conflicted
+++ resolved
@@ -158,15 +158,9 @@
   anyOf?: (OpenAPISchema | OpenAPIReference)[];
   not?: OpenAPISchema | OpenAPIReference;
   
-<<<<<<< HEAD
-  // Composition resolution helpers (used internally)
-  oneOfVariants?: string[];
-  anyOfVariants?: string[];
-=======
   // Code generation helpers for composite schemas
   oneOfVariants?: { name: string; schema: OpenAPISchema }[];
   anyOfVariants?: { name: string; schema: OpenAPISchema }[];
->>>>>>> 87895e41
   
   // Other
   nullable?: boolean;
