--- conflicted
+++ resolved
@@ -1,10 +1,6 @@
-<<<<<<< HEAD
 import { vi } from 'vitest';
-import { AuthenticationService, AuthProvider, TokenManager } from '../auth';
-=======
 import { AuthenticationService, AuthProvider, TokenManager, AuthService, AuthConfig } from '../auth';
 import express from 'express';
->>>>>>> 7d9b325d
 
 // Mock token storage
 const mockTokenStorage = {
